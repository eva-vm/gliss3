--- conflicted
+++ resolved
@@ -248,22 +248,9 @@
 	@param vals		Expression to access the actual argument value.
 	@return			Decoding pairs. *)
 let decode_parameters params args vals =
-let print_tripl (p, m, e) = Printf.printf "[p=%s, m=%s, e=" p (Bitmask.to_string m); Irg.print_expr e; print_string "]\n" in
-
 	let t = scan_decode_arguments args vals in
-	List.iter print_tripl t;
-	
 	let rec process (p, m, e) (p', m', e') =
 		if p <> p' then (p, m, e) else
-<<<<<<< HEAD
-		if Bitmask.is_null (Bitmask.logand m m') then
-			(print_string "processing: ";
-			print_tripl (p, Bitmask.logor m m', or_ e (and_ e' (cst (Bitmask.to_int32 m'))));
-			(p, Bitmask.logor m m', or_ e (and_ e' (cst (Bitmask.to_int32 m')))))
-		else
-			raise (Toc.Error (Printf.sprintf "some parameter %s bits are redundant in image, m=%s, m\'=%s" p (Bitmask.to_string m) (Bitmask.to_string m')))
-	in
-=======
 		begin
 			Printf.printf "base %s: %s\n" p (Bitmask.to_string m);
 			Printf.printf "add %s: %s\n" p' (Bitmask.to_string m');
@@ -272,7 +259,6 @@
 			then (p, Bitmask.logor m m', or_ e (and_ e' (cst (Bitmask.to_int32 m'))))
 			else raise (Toc.Error (Printf.sprintf "some parameter %s bits are redundant in image" p))
 		end in
->>>>>>> f24920c2
 	List.map
 		(fun p ->
 			let (p, m, e) = List.fold_left process (p, Bitmask.void_mask, cst Int32.zero) t in
