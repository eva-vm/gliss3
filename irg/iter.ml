(*
 * $Id$
 * Copyright (c) 2010, IRIT - UPS <casse@irit.fr>
 *
 * This file is part of GLISS2.
 *
 * GLISS2 is free software; you can redistribute it and/or modify
 * it under the terms of the GNU General Public License as published by
 * the Free Software Foundation; either version 2 of the License, or
 * (at your option) any later version.
 *
 * GLISS2 is distributed in the hope that it will be useful,
 * but WITHOUT ANY WARRANTY; without even the implied warranty of
 * MERCHANTABILITY or FITNESS FOR A PARTICULAR PURPOSE.  See the
 * GNU General Public License for more details.
 *
 * You should have received a copy of the GNU General Public License
 * along with GLISS2; if not, write to the Free Software
 * Foundation, Inc., 51 Franklin St, Fifth Floor, Boston, MA  02110-1301  USA
 *)

(* Usefull when you want to use caml toplevel : *)
(*
#directory "../irg";;
#directory "../gep";;

#load "unix.cma";;
#load "str.cma";;
#load "config.cmo";;
#load "irg.cmo";;
#load "instantiate.cmo";;
#load "lexer.cmo";;
#load "sem.cmo";;
#load "IdMaker.cmo";;
#load "iter.cmo";;
#load "toc.cmo";;
#load "templater.cmo";;
#load "parser.cmo";;
#load "irgUtil.cmo";;
#load "app.cmo";;
*)
(** Type of integrated instructions. *)
type inst = Irg.spec


(** Null instruction. *)
let null = Irg.UNDEF

type value = STAT of Irg.stat | EXPR of Irg.expr

let print_value v =
	match v with
	STAT(s) ->
		Irg.print_statement s
	| EXPR(e) ->
		Irg.print_expr e

(** Check if all SET or SETSPE statements in a spec are coerced if needed,
it happens when location and rvalue have different scalar types (card or int)
	@param spec	spec of the instrution or the mode
*)
let check_coerce spec =
	let rec check_stat sta =
		match sta with
		| Irg.SEQ(s1, s2) ->
			Irg.SEQ(check_stat s1, check_stat s2)
		| Irg.SET(l, e) ->
			Irg.SET(l, Sem.check_set_stat l e)
		| Irg.IF_STAT(e, s1, s2) ->
			Irg.IF_STAT(e, check_stat s1, check_stat s2)
		| Irg.SWITCH_STAT(e, es_l, s) ->
			Irg.SWITCH_STAT(e, List.map (fun (ex, st) -> (ex, check_stat st)) es_l, check_stat s)
		| Irg.SETSPE(l, e) ->
			Irg.SETSPE(l, Sem.check_set_stat l e)
		| Irg.LINE(s, i, st) ->
			Irg.LINE(s, i, check_stat st)
		| _ ->
			sta

	in
	let check_attr a =
		match a with
		Irg.ATTR_STAT(s, st) ->
			Irg.ATTR_STAT(s, check_stat st)
		| _ ->
			a
	in
	match spec with
	Irg.AND_OP(s, st_l, a_l) ->
		Irg.param_stack st_l;
		let res = Irg.AND_OP(s, st_l, List.map check_attr a_l)
		in
			Irg.param_unstack st_l;
			res
	| _ ->
		(* shouldn't happen *)
		spec

(** structure containing the specifications of all instantiated instructions,
initialised with something meaningless to help determine type of ref *)
let instr_set = ref [Irg.UNDEF]
(** List of instruction names sorted by ascending order of call number 
	This list is initialize if -p option is activated when calling GEP *)
let instr_stats : (string list ref) = ref [];;


(** return an attr from an instruction or mode specification
	@param instr	spec of the instrution or the mode
	@param name	name of the attr to return *)
let get_attr instr name =
	let rec search_attr_in_list n a_l =
		match a_l with
		[] -> 
		(* if attr not found => means an empty attr (?) *)
			raise Not_found
		| (Irg.ATTR_STAT(nm, s))::t ->
			if (String.compare nm n) == 0 then
				STAT(s)
			else
				search_attr_in_list n t
		| (Irg.ATTR_EXPR(nm, e))::t ->
			if nm = n then
				EXPR(e)
			else
				search_attr_in_list n t
		| _::t -> search_attr_in_list n t
	in
	match instr with
	Irg.AND_OP(_, _, a_l) ->
		search_attr_in_list name a_l
	| Irg.AND_MODE(_, _, _, a_l) ->
		search_attr_in_list name a_l
	| _ ->
		assert false

<<<<<<< HEAD
(** return the ID of the given instruction spec, 0 is for unknown instr
=======
(** return true if the instruction is a branch *)
let is_branch_instr instr =
	try
		let _ = get_attr instr "set_attr_branch" 
		in
		   true
	with Not_found -> false

(* return the ID of the given instruction spec, 0 is for unknown instr
>>>>>>> dda1657c
	@param instr	the spec of the instruction whose ID is needed *)
let get_id instr =
	let rec search_in_list l i num =
		match l with
		[] -> (* return 0 if instr not found (unknown) *)
			0
		| a::b ->
			if a = i then
				num
			else
				search_in_list b i (num+1)
	in
	search_in_list !instr_set instr 1


(* name cache *)
module HashInst =
struct
	type t = Irg.spec
	let equal (s1 : t) (s2 : t) = s1 == s2
	let hash (s : t) = Hashtbl.hash s
end
module NameTable = IdMaker.Make(HashInst)


(**
 * Get C identifier for the current instruction.
 * This name may be used to build other valid C names.
 * @param instr		Instruction to get name for.
 * @return			C name for the instruction.
 *)
let get_name instr =
	let rec to_string e =
		match e with
		  Irg.FORMAT(s, e_l) -> s
		| Irg.CONST(Irg.STRING, Irg.STRING_CONST(str, false, _)) -> str
		| Irg.ELINE(_, _, e) -> to_string e
		| Irg.IF_EXPR (_, _, e, _) -> to_string e
		| Irg.SWITCH_EXPR (_, _, cases, def) ->
			to_string (if (List.length cases) >= 1 then snd (List.hd cases) else def)
		| _ -> failwith "unsupported operator in syntax" in

	
	let syntax = match get_attr instr "syntax" with
		  EXPR(e) -> to_string e
		| _ -> failwith "syntax does not reduce to a string" in
	NameTable.make instr syntax


(** return the params (with their types) of an instruction specification
	@param instr	spec of the instrution *)
let get_params instr =
	match instr with
	Irg.AND_OP(_, param_list, _) ->
		param_list
	| _ ->
		assert false

(** Return the number of params of an instruction *)
let get_params_nb instr =
	match instr with
	Irg.AND_OP(_, param_list, _) ->
		List.length param_list
	| _ ->
		assert false


(** instantiate all known vars in a given expr
	@param instr	the spec whose params will give the vars to instantiate
	@param e	the expr to reduce *)
let reduce instr e =
	Instantiate.instantiate_in_expr e (get_params instr)

(** return the type of a symbol appearing in the spec of an instruction
	@param instr	spec of the instruction 
	@param var_name	name of the symbol whose type is required *)
let get_type instr var_name =
	let rec search_param_list nam p_l =
	match p_l with
	[] ->
		raise Not_found
	| (str, t)::q ->
		if (String.compare str nam) == 0 then
			t
		else
			search_param_list nam q
	in
	match instr with
	Irg.AND_OP(_, p_l, _) ->
		search_param_list var_name p_l
	| _ ->
		assert false

(** *)
let rec sort_instr_set instr_list stat_list = match stat_list with
  | []       -> []
  | name::q  -> 
	try
		let inst = List.find (fun a -> (get_name a) = name) instr_list 
		in
			(sort_instr_set instr_list q)  @ [inst]
	with Not_found -> failwith "Profiled file instructions statistics doesn't match current instruction generation"
			
(** iterator (or fold) on the structure containing all the instructions specs
	@param fun_to_iterate	function to apply to each instr with an accumulator as 1st param
	@param init_val		the accumulator, initial value 
     val iter : ('a -> Irg.spec -> 'a) -> 'a -> 'a 
*)
let iter fun_to_iterate init_val =
	let initialise_instrs =
		if !instr_set = [Irg.UNDEF] then
			instr_set :=  List.map check_coerce (Instantiate.instantiate_instructions "instruction")
		else
			()
	in
	(* if a profiling file is loaded instructions are sorted with the loaded profile_stats *)
	let _ = 
		if List.length !instr_stats = 0
		then  ()
		else
			 instr_set := sort_instr_set !instr_set !instr_stats
	in
  
	let rec rec_iter f init instrs params_to_unstack attrs_to_unstack =
		match instrs with
		[] ->
			init
		| a::b ->
			match a with
			Irg.AND_OP(_, param_l, attr_l) ->
			
				Irg.param_unstack params_to_unstack;
				Irg.attr_unstack attrs_to_unstack;
			
				Irg.param_stack param_l;
				Irg.attr_stack attr_l;
				
				rec_iter f (f init a) b param_l attr_l;
			| _ ->
				failwith "we should have only AND OP spec at this point (Iter)"	
	in
	begin
	initialise_instrs;
	rec_iter fun_to_iterate init_val !instr_set [] []
	end
	  
(** Compute the maximum params numbers of all instructions 
	from the current loaded IRG 
*)
let get_params_max_nb () = 
	let aux acc i =
		let nb_params = get_params_nb i 
		in 
		  if nb_params > acc 
		  then nb_params 
		  else acc
	in
	  iter aux 0  <|MERGE_RESOLUTION|>--- conflicted
+++ resolved
@@ -39,6 +39,7 @@
 #load "irgUtil.cmo";;
 #load "app.cmo";;
 *)
+
 (** Type of integrated instructions. *)
 type inst = Irg.spec
 
@@ -133,9 +134,7 @@
 	| _ ->
 		assert false
 
-<<<<<<< HEAD
-(** return the ID of the given instruction spec, 0 is for unknown instr
-=======
+
 (** return true if the instruction is a branch *)
 let is_branch_instr instr =
 	try
@@ -144,8 +143,8 @@
 		   true
 	with Not_found -> false
 
-(* return the ID of the given instruction spec, 0 is for unknown instr
->>>>>>> dda1657c
+
+(** return the ID of the given instruction spec, 0 is for unknown instr
 	@param instr	the spec of the instruction whose ID is needed *)
 let get_id instr =
 	let rec search_in_list l i num =
